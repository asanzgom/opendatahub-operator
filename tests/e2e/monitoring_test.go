package e2e_test

import (
	"fmt"
	"testing"

	gTypes "github.com/onsi/gomega/types"
	operatorv1 "github.com/openshift/api/operator/v1"
	"github.com/stretchr/testify/require"
	corev1 "k8s.io/api/core/v1"
	k8serr "k8s.io/apimachinery/pkg/api/errors"
	metav1 "k8s.io/apimachinery/pkg/apis/meta/v1"
	"k8s.io/apimachinery/pkg/runtime/schema"
	"k8s.io/apimachinery/pkg/types"

	"github.com/opendatahub-io/opendatahub-operator/v2/internal/controller/status"
	"github.com/opendatahub-io/opendatahub-operator/v2/pkg/cluster"
	"github.com/opendatahub-io/opendatahub-operator/v2/pkg/cluster/gvk"
	"github.com/opendatahub-io/opendatahub-operator/v2/pkg/utils/test/matchers/jq"
	"github.com/opendatahub-io/opendatahub-operator/v2/pkg/utils/test/testf"

	. "github.com/onsi/gomega"
)

// Constants for monitoring resource names.
const (
	MonitoringCRName           = "default-monitoring"
	MonitoringStackName        = "data-science-monitoringstack"
	OpenTelemetryCollectorName = "data-science-collector"
	TempoMonolithicName        = "data-science-tempomonolithic"
	TempoStackName             = "data-science-tempostack"
	InstrumentationName        = "data-science-instrumentation"
	ThanosQuerierName          = "data-science-thanos-querier"
	ThanosQuerierRouteName     = "data-science-thanos-querier-route"
)

// Constants for common test values.
const (
	DefaultRetention       = "5m"
	FormattedRetention     = "5m0s" // 5m in TempoStack format
	MetricsStorageSize     = "1Gi"
	MetricsRetention       = "1h"
	OtlpCustomExporter     = "otlp/custom"
	OtlpHttpCustomExporter = "otlphttp/custom"
	OtlpTempoExporter      = "otlp/tempo"
	MetricsCPURequest      = "50m"
	MetricsMemoryRequest   = "128Mi"
	// TracesStorage backend types for testing.
<<<<<<< HEAD
	TracesStorageBackendPV        = "pv"
	TracesStorageBackendS3        = "s3"
	TracesStorageBackendGCS       = "gcs"
	TracesStorageBackendS3Secret  = "s3-secret"
	TracesStorageBackendGCSSecret = "gcs-secret"
	TracesStorageRetention        = "720h"
	TracesStorageRetention24h     = "24h"
	TracesStorageSize10Gi         = "10Gi"
	monitoringTracesConfigMsg     = "Monitoring resource should be updated with traces configuration by DSCInitialization controller"
=======
	TracesStorageBackendPV  = "pv"
	TracesStorageBackendS3  = "s3"
	TracesStorageBackendGCS = "gcs"
	TracesStorageSize1Gi    = "1Gi"
>>>>>>> 18af3ab8
)

// monitoringOwnerReferencesCondition is a reusable condition for validating owner references.
var monitoringOwnerReferencesCondition = And(
	jq.Match(`.metadata.ownerReferences | length == 1`),
	jq.Match(`.metadata.ownerReferences[0].kind == "%s"`, gvk.Monitoring.Kind),
	jq.Match(`.metadata.ownerReferences[0].name == "%s"`, MonitoringCRName),
)

type MonitoringTestCtx struct {
	*TestContext

	// expectedDefaultReplicas stores the expected replica count based on cluster size, 1 for single-node clusters, 2 for multi-node.
	expectedDefaultReplicas int
}

func monitoringTestSuite(t *testing.T) {
	t.Helper()

	// Initialize the test context.
	tc, err := NewTestContext(t)
	require.NoError(t, err)

	// Detect cluster size once for all tests
	isSNO := cluster.IsSingleNodeCluster(tc.Context(), tc.Client())
	expectedReplicas := 2 // Default for multi-node
	if isSNO {
		expectedReplicas = 1
	}

	// Create an instance of test context.
	monitoringServiceCtx := MonitoringTestCtx{
		TestContext:             tc,
		expectedDefaultReplicas: expectedReplicas,
	}

	// Increase the global eventually timeout for monitoring tests involve complex operator dependencies (OpenTelemetry, Tempo, etc.)
	// that can take longer to reconcile, especially under load or in slower environments.
	reset := tc.OverrideEventuallyTimeout(tc.TestTimeouts.longEventuallyTimeout, tc.TestTimeouts.defaultEventuallyPollInterval)
	defer reset() // Make sure it's reset after all tests run

	// Define test cases.
	testCases := []TestCase{
		{"Auto creation of Monitoring CR", monitoringServiceCtx.ValidateMonitoringCRCreation},
		{"Test Monitoring CR content default value", monitoringServiceCtx.ValidateMonitoringCRDefaultContent},
		{"Test Traces default content", monitoringServiceCtx.ValidateMonitoringCRDefaultTracesContent},
		{"Test Metrics MonitoringStack CR Creation", monitoringServiceCtx.ValidateMonitoringStackCRMetricsWhenSet},
		{"Test Metrics MonitoringStack CR Configuration", monitoringServiceCtx.ValidateMonitoringStackCRMetricsConfiguration},
		{"Test Metrics Replicas Configuration", monitoringServiceCtx.ValidateMonitoringStackCRMetricsReplicasUpdate},
		{"Test Prometheus rules lifecycle", monitoringServiceCtx.ValidatePrometheusRulesLifecycle},
		{"Test TempoMonolithic CR Creation with PV backend", monitoringServiceCtx.ValidateTempoMonolithicCRCreation},
		{"Test TempoStack CR Creation with Cloud Storage", monitoringServiceCtx.ValidateTempoStackCRCreationWithCloudStorage},
		{"Test OpenTelemetry Collector Configurations", monitoringServiceCtx.ValidateOpenTelemetryCollectorConfigurations},
		{"Test OpenTelemetry Collector replicas", monitoringServiceCtx.ValidateMonitoringCRCollectorReplicas},
		{"Test Instrumentation CR Traces lifecycle", monitoringServiceCtx.ValidateInstrumentationCRTracesLifecycle},
		{"Test Traces Exporters Reserved Name Validation", monitoringServiceCtx.ValidateTracesExportersReservedNameValidation},
		{"Test ThanosQuerier deployment with metrics", monitoringServiceCtx.ValidateThanosQuerierDeployment},
		{"Test ThanosQuerier not deployed without metrics", monitoringServiceCtx.ValidateThanosQuerierNotDeployedWithoutMetrics},
		{"Validate CEL blocks invalid monitoring configs", monitoringServiceCtx.ValidateCELBlocksInvalidMonitoringConfigs},
		{"Validate CEL allows valid monitoring configs", monitoringServiceCtx.ValidateCELAllowsValidMonitoringConfigs},
		{"Validate monitoring service disabled", monitoringServiceCtx.ValidateMonitoringServiceDisabled},
	}

	// Run the test suite.
	RunTestCases(t, testCases)
}

// ValidateMonitoringCRCreation ensures that exactly one Monitoring CR exists and status to Ready.
func (tc *MonitoringTestCtx) ValidateMonitoringCRCreation(t *testing.T) {
	t.Helper()

	tc.updateMonitoringConfig(withManagementState(operatorv1.Managed))

	tc.EnsureResourcesExist(
		WithMinimalObject(gvk.Monitoring, types.NamespacedName{Name: MonitoringCRName}),
		WithCondition(
			And(
				HaveLen(1),
				HaveEach(And(
					jq.Match(`.metadata.ownerReferences[0].kind == "%s"`, gvk.DSCInitialization.Kind),
					jq.Match(`.status.conditions[] | select(.type == "%s") | .status == "%s"`, status.ConditionTypeReady, metav1.ConditionTrue),
					jq.Match(`.status.conditions[] | select(.type == "%s") | .status == "%s"`, status.ConditionTypeProvisioningSucceeded, metav1.ConditionTrue),
				)),
			),
		),
	)
}

// ValidateMonitoringCRDefaultContent validates when no "metrics" is set in DSCI.
func (tc *MonitoringTestCtx) ValidateMonitoringCRDefaultContent(t *testing.T) {
	t.Helper()

	// Ensure that the Monitoring resource exists.
	tc.EnsureResourceExists(
		WithMinimalObject(gvk.Monitoring, types.NamespacedName{Name: MonitoringCRName}),
		WithCondition(
			And(
				jq.Match(`.spec.namespace == "%s"`, tc.MonitoringNamespace),
				jq.Match(`.spec.metrics == null`),
			),
		),
		WithCustomErrorMsg("Monitoring CR should have expected namespace and null metrics"),
	)

	// Validate MontoringStack CR is not created
	tc.EnsureResourceDoesNotExist(
		WithMinimalObject(gvk.MonitoringStack, types.NamespacedName{Name: MonitoringStackName, Namespace: tc.MonitoringNamespace}),
	)
}

// ValidateMonitoringStackCRMetricsWhenSet validates that MonitoringStack CR is created with correct metrics configuration when metrics are set in DSCI.
func (tc *MonitoringTestCtx) ValidateMonitoringStackCRMetricsWhenSet(t *testing.T) {
	t.Helper()

	// Update DSCI to set metrics - ensure managementState remains Managed
	tc.updateMonitoringConfig(
		withManagementState(operatorv1.Managed),
		tc.withMetricsConfig(),
	)

	// Wait for the Monitoring resource to be updated by DSCInitialization controller
	tc.EnsureResourceExists(
		WithMinimalObject(gvk.Monitoring, types.NamespacedName{Name: MonitoringCRName}),
		WithCondition(jq.Match(`.spec.metrics != null`)),
		WithCustomErrorMsg("Monitoring resource should be updated with metrics configuration by DSCInitialization controller"),
	)

	// ensure the MonitoringStack CR is created (status conditions are set by external monitoring operator)
	tc.EnsureResourceExists(
		WithMinimalObject(gvk.MonitoringStack, types.NamespacedName{Name: MonitoringStackName, Namespace: tc.MonitoringNamespace}),
		WithCondition(jq.Match(`.status.conditions[] | select(.type == "%s") | .status == "%s"`, status.ConditionTypeAvailable, metav1.ConditionTrue)),
	)
}

// ValidateMonitoringStackCRMetricsConfiguration verifies that MonitoringStack CR contains the correct metrics storage size, retention, and resource limits.
func (tc *MonitoringTestCtx) ValidateMonitoringStackCRMetricsConfiguration(t *testing.T) {
	t.Helper()

	// Use EnsureResourceExists with jq matchers for cleaner validation
	tc.EnsureResourceExists(
		WithMinimalObject(gvk.MonitoringStack, types.NamespacedName{Name: MonitoringStackName, Namespace: tc.MonitoringNamespace}),
		WithCondition(And(
			// Validate storage size is set to MetricsStorageSize
			jq.Match(`.spec.prometheusConfig.persistentVolumeClaim.resources.requests.storage == "%s"`, MetricsStorageSize),
			// Validate storage retention is set to MetricsRetention
			jq.Match(`.spec.retention == "%s"`, MetricsRetention),
			// Validate CPU request is set to MetricsCPURequest
			jq.Match(`.spec.resources.requests.cpu == "%s"`, MetricsCPURequest),
			// Validate memory request is set to MetricsMemoryRequest
			jq.Match(`.spec.resources.requests.memory == "%s"`, MetricsMemoryRequest),
			// Validate replicas is set to the cluster-appropriate default value (1 for SNO, 2 for multi-node)
			jq.Match(`.spec.prometheusConfig.replicas == %d`, tc.expectedDefaultReplicas),
			// Validate owner references
			monitoringOwnerReferencesCondition,
		)),
		WithCustomErrorMsg("MonitoringStack '%s' configuration validation failed", MonitoringStackName),
	)
}

// ValidateMonitoringStackCRMetricsReplicasUpdate tests that MonitoringStack CR replicas are updated correctly when metrics replicas are changed.
func (tc *MonitoringTestCtx) ValidateMonitoringStackCRMetricsReplicasUpdate(t *testing.T) {
	t.Helper()

	// Update DSCI to set replicas to 1 (must include either storage or resources due to CEL validation rule)
	replicasTransforms := append(
		[]testf.TransformFn{
			testf.Transform(`.spec.monitoring.metrics.storage.size = "%s"`, MetricsStorageSize),
			testf.Transform(`.spec.monitoring.metrics.storage.retention = "%s"`, MetricsRetention),
		},
		withMetricsReplicas(1),
	)
	tc.updateMonitoringConfig(replicasTransforms...)
	tc.EnsureResourceExists(
		WithMinimalObject(gvk.MonitoringStack, types.NamespacedName{Name: MonitoringStackName, Namespace: tc.MonitoringNamespace}),
		WithCondition(And(
			// Validate storage size is still the same value
			jq.Match(`.spec.prometheusConfig.persistentVolumeClaim.resources.requests.storage == "%s"`, MetricsStorageSize),
			// Validate replicas is set to 1 when it is updated in DSCI
			jq.Match(`.spec.prometheusConfig.replicas == %d`, 1),
		)),
		WithCustomErrorMsg("MonitoringStack '%s' configuration validation failed", MonitoringStackName),
	)
}

// ValidateCELBlocksInvalidMonitoringConfigs tests that CEL validation blocks invalid monitoring configurations.
func (tc *MonitoringTestCtx) ValidateCELBlocksInvalidMonitoringConfigs(t *testing.T) {
	t.Helper()

	testCases := []struct {
		name        string
		transforms  []testf.TransformFn
		description string
	}{
		{
			name: "alerting_with_empty_metrics",
			transforms: []testf.TransformFn{
				withEmptyMetrics(),
				withEmptyAlerting(),
			},
			description: "Empty metrics object should block alerting configuration",
		},
		{
			name: "alerting_without_metrics_field",
			transforms: []testf.TransformFn{
				withNoMetrics(),
				withEmptyAlerting(),
			},
			description: "Missing metrics field should trigger XValidation error",
		},
		{
			name: "alerting_with_only_exporters",
			transforms: []testf.TransformFn{
				testf.Transform(`.spec.monitoring.metrics = {"exporters": {"custom": "config"}}`),
				withEmptyAlerting(),
			},
			description: "Exporters alone should not satisfy alerting requirements",
		},
		{
			name: "replicas_without_storage_or_resources",
			transforms: []testf.TransformFn{
				testf.Transform(`.spec.monitoring.metrics = {"replicas": 2}`),
			},
			description: "Non-zero replicas should require storage or resources",
		},
	}

	for _, testCase := range testCases {
		t.Run(testCase.name, func(t *testing.T) {
			tc.updateMonitoringConfigWithOptions(
				WithTransforms(testCase.transforms...),
				WithAcceptableErr(k8serr.IsInvalid, "IsInvalid"),
			)
		})
	}
}

// ValidateCELAllowsValidMonitoringConfigs tests that CEL validation allows valid monitoring configurations.
func (tc *MonitoringTestCtx) ValidateCELAllowsValidMonitoringConfigs(t *testing.T) {
	t.Helper()

	testCases := []struct {
		name        string
		transforms  []testf.TransformFn
		description string
	}{
		{
			name: "empty_metrics_without_alerting",
			transforms: []testf.TransformFn{
				withEmptyMetrics(),
				withNoCollectorReplicas(),
				withNoAlerting(),
			},
			description: "Empty metrics should be allowed without alerting",
		},
		{
			name: "replicas_zero_without_storage",
			transforms: []testf.TransformFn{
				testf.Transform(`.spec.monitoring.metrics = {"replicas": 0}`),
			},
			description: "Zero replicas should be allowed without storage",
		},
		{
			name: "replicas_with_storage",
			transforms: []testf.TransformFn{
				tc.withMetricsConfig(),
			},
			description: "Non-zero replicas should be allowed with storage",
		},
	}

	for _, testCase := range testCases {
		t.Run(testCase.name, func(t *testing.T) {
			tc.updateMonitoringConfig(testCase.transforms...)
		})
	}
}

// ValidateOpenTelemetryCollectorConfigurations consolidates all OpenTelemetry Collector configuration tests.
func (tc *MonitoringTestCtx) ValidateOpenTelemetryCollectorConfigurations(t *testing.T) {
	t.Helper()

	testCases := []struct {
		name       string
		transforms []testf.TransformFn
		validation gTypes.GomegaMatcher
	}{
		{
			name: "Basic Traces Configuration",
			transforms: []testf.TransformFn{
				withManagementState(operatorv1.Managed),
				withMonitoringTraces(TracesStorageBackendPV, "", "", DefaultRetention),
			},
			validation: jq.Match(`.spec.config.service.pipelines | has("traces")`),
		},
		{
			name: "Custom Metrics Exporters",
			transforms: []testf.TransformFn{
				withManagementState(operatorv1.Managed),
				tc.withMetricsConfig(),
				withCustomMetricsExporters(),
			},
			validation: jq.Match(`
				(.spec.config.exporters | has("prometheus") and has("debug") and has("%s")) and
				(.spec.config.service.pipelines.metrics.exporters | length == 3 and contains(["prometheus", "debug", "%s"]))
			`, OtlpCustomExporter, OtlpCustomExporter),
		},
		{
			name: "Custom Traces Exporters",
			transforms: []testf.TransformFn{
				withManagementState(operatorv1.Managed),
				withMonitoringTraces(TracesStorageBackendPV, "", "", ""),
				withCustomTracesExporters(),
			},
			validation: jq.Match(`
					(.spec.config.exporters | has("debug") and has("%s") and has("%s")) and
					(.spec.config.service.pipelines.traces.exporters | contains(["debug", "%s", "%s"]))
				`, OtlpHttpCustomExporter, OtlpTempoExporter, OtlpHttpCustomExporter, OtlpTempoExporter),
		},
	}

	for _, testCase := range testCases {
		t.Run(testCase.name, func(t *testing.T) {
			t.Helper()

			// Setup configuration first
			tc.updateMonitoringConfig(testCase.transforms...)

			// Wait for the monitoring service to process the configuration
			tc.EnsureResourceExists(
				WithMinimalObject(gvk.Monitoring, types.NamespacedName{Name: MonitoringCRName}),
				WithCondition(jq.Match(`.status.conditions[] | select(.type == "%s") | .status == "%s"`, status.ConditionTypeReady, metav1.ConditionTrue)),
				WithCustomErrorMsg("Monitoring service should be ready before validating OpenTelemetry Collector"),
			)

			// Ensure OpenTelemetry Collector is ready after configuration is applied
			tc.ensureOpenTelemetryCollectorReady(t)

			// Validate configuration
			tc.EnsureResourceExists(
				WithMinimalObject(gvk.OpenTelemetryCollector, types.NamespacedName{
					Name:      OpenTelemetryCollectorName,
					Namespace: tc.MonitoringNamespace,
				}),
				WithCondition(testCase.validation),
			)

			// Universal cleanup to prevent state contamination between tests
			tc.resetMonitoringConfigToManaged()
		})
	}
}

func (tc *MonitoringTestCtx) ValidateMonitoringCRCollectorReplicas(t *testing.T) {
	t.Helper()

	defaultReplicas := tc.expectedDefaultReplicas
	testReplicas := defaultReplicas + 1 // Test with one more replica than default

	// Setup monitoring configuration to allow collectorReplicas testing
	tc.updateMonitoringConfig(
		withManagementState(operatorv1.Managed),
		tc.withMetricsConfig(),
	)

	monitoringCR := WithMinimalObject(gvk.Monitoring, types.NamespacedName{Name: MonitoringCRName})

	// Validate default collectorReplicas value
	tc.EnsureResourceExists(
		monitoringCR,
		WithCondition(jq.Match(`.spec.collectorReplicas == %d`, defaultReplicas)),
		WithCustomErrorMsg("CollectorReplicas should be set to the default value of %d", defaultReplicas),
	)

	// Update collectorReplicas to test value
	tc.updateMonitoringConfig(testf.Transform(`.spec.monitoring.collectorReplicas = %d`, testReplicas))

	// Validate collectorReplicas was updated by DSCInitialization controller
	tc.EnsureResourceExists(
		monitoringCR,
		WithCondition(jq.Match(`.spec.collectorReplicas == %d`, testReplicas)),
		WithCustomErrorMsg("CollectorReplicas should be updated to %d by DSCInitialization controller", testReplicas),
	)

	// Cleanup: Reset collectorReplicas to default to prevent test contamination
	tc.updateMonitoringConfig(testf.Transform(`.spec.monitoring.collectorReplicas = %d`, defaultReplicas))
}

// ValidateMonitoringCRDefaultTracesContent validates that traces stanza is omitted by default.
func (tc *MonitoringTestCtx) ValidateMonitoringCRDefaultTracesContent(t *testing.T) {
	t.Helper()

	// Ensure monitoring is enabled (might have been disabled by previous test)
	tc.updateMonitoringConfig(withManagementState(operatorv1.Managed))

	// Wait for the Monitoring resource to be created/updated and validate traces content
	tc.EnsureResourceExists(
		WithMinimalObject(gvk.Monitoring, types.NamespacedName{Name: MonitoringCRName}),
		WithCondition(And(
			jq.Match(`.status.conditions[] | select(.type == "%s") | .status == "%s"`, status.ConditionTypeReady, metav1.ConditionTrue),
			jq.Match(`.spec.traces == null`),
		)),
		WithCustomErrorMsg("Expected traces stanza to be omitted by default"),
	)
}

// ValidateTempoMonolithicCRCreation tests creation of TempoMonolithic CR with PV backend and custom retention.
func (tc *MonitoringTestCtx) ValidateTempoMonolithicCRCreation(t *testing.T) {
	t.Helper()

	// Update DSCI to set traces with PV backend
	tc.updateMonitoringConfig(
		withManagementState(operatorv1.Managed),
		withMonitoringTraces(TracesStorageBackendPV, "", TracesStorageSize1Gi, DefaultRetention),
	)

	// Wait for the Monitoring resource to be updated by DSCInitialization controller.
	tc.EnsureResourceExists(
		WithMinimalObject(gvk.Monitoring, types.NamespacedName{Name: MonitoringCRName}),
		WithCondition(jq.Match(`.status.conditions[] | select(.type == "%s") | .status == "%s"`, status.ConditionTypeReady, metav1.ConditionTrue)),
		WithCondition(jq.Match(`.spec.traces != null`)),
		WithCustomErrorMsg(monitoringTracesConfigMsg),
	)

	// Ensure the TempoMonolithic CR is created by the controller (status conditions are set by external tempo operator).
	tc.EnsureResourceExists(
		WithMinimalObject(gvk.TempoMonolithic, types.NamespacedName{Name: TempoMonolithicName, Namespace: tc.MonitoringNamespace}),
		WithCondition(
			And(
				// Validate it's ready
				jq.Match(`.status.conditions[] | select(.type == "%s") | .status == "%s"`, status.ConditionTypeReady, metav1.ConditionTrue),
				// Validate the storage size
				jq.Match(`.spec.storage.traces.size == "%s"`, TracesStorageSize1Gi),
				// Validate the backend is set to pv
				jq.Match(`.spec.storage.traces.backend == "pv"`),
				// Validate retention is set to DefaultRetention (formatted as "%s")
				jq.Match(`.spec.extraConfig.tempo.compactor.compaction.block_retention == "%s"`, FormattedRetention),
			),
		),
		WithCustomErrorMsg("TempoMonolithic CR should be created by controller when traces are configured"),
	)

	// Cleanup: Reset DSCInitialization traces configuration and delete TempoMonolithic
	// This ensures proper test isolation and prevents state contamination between tests
	tc.cleanupTracesConfiguration()

	tc.DeleteResource(
		WithMinimalObject(gvk.TempoMonolithic, types.NamespacedName{Name: TempoMonolithicName, Namespace: tc.MonitoringNamespace}),
		WithWaitForDeletion(true),
	)
}

// ValidateTempoStackCRCreationWithCloudStorage tests creation of TempoStack CR with cloud storage backends.
func (tc *MonitoringTestCtx) ValidateTempoStackCRCreationWithCloudStorage(t *testing.T) {
	t.Helper()

	testCases := []struct {
		name                string
		backend             string
		monitoringCondition gTypes.GomegaMatcher
		monitoringErrorMsg  string
	}{
		{
			name:                "S3 backend",
			backend:             TracesStorageBackendS3,
			monitoringCondition: jq.Match(`.spec.traces != null`),
			monitoringErrorMsg:  monitoringTracesConfigMsg,
		},
		{
			name:                "GCS backend",
			backend:             TracesStorageBackendGCS,
			monitoringCondition: jq.Match(`.spec.traces.storage.backend == "%s"`, TracesStorageBackendGCS),
			monitoringErrorMsg:  "Monitoring resource should be updated with GCS traces configuration by DSCInitialization controller",
		},
	}

	for _, testCase := range testCases {
		t.Run(testCase.name, func(t *testing.T) {
			tc.validateTempoStackCreationWithBackend(
				t,
				testCase.backend,
				testCase.monitoringCondition,
				testCase.monitoringErrorMsg,
			)
		})
	}
}

func (tc *MonitoringTestCtx) ValidateInstrumentationCRTracesLifecycle(t *testing.T) {
	t.Helper()

	// Ensure clean slate before starting
	tc.ensureMonitoringCleanSlate(t, "")

	// Step 1: Configure traces in DSCInitialization
	tc.updateMonitoringConfig(
		withManagementState(operatorv1.Managed),
		withMonitoringTraces(TracesStorageBackendPV, "", "", DefaultRetention),
	)

	// Step 2: Wait for Monitoring resource to be updated
	tc.EnsureResourceExists(
		WithMinimalObject(gvk.Monitoring, types.NamespacedName{Name: MonitoringCRName}),
		WithCondition(
			And(
				jq.Match(`.spec.traces != null`),
				jq.Match(`.spec.traces.storage.retention == "%s"`, FormattedRetention),
			),
		),
		WithCustomErrorMsg(monitoringTracesConfigMsg),
	)

	// Step 3: Wait for Instrumentation CR to be created and fully configured
	expectedEndpoint := fmt.Sprintf("http://%s.%s.svc.cluster.local:4317", OpenTelemetryCollectorName, tc.MonitoringNamespace)

	tc.EnsureResourceExists(
		WithMinimalObject(gvk.Instrumentation, types.NamespacedName{Name: InstrumentationName, Namespace: tc.MonitoringNamespace}),
		WithCondition(And(
			// Resource exists and is ready
			jq.Match(`.spec != null`),
			jq.Match(`.metadata.generation >= 1`),
			// Configuration is correct
			jq.Match(`
			(.spec.exporter.endpoint == "%s") and
			(.spec.sampler.type == "traceidratio") and
			(.spec.sampler.argument == "0.1")
		`, expectedEndpoint),
			// Owner references are correct
			monitoringOwnerReferencesCondition,
		)),
		WithCustomErrorMsg("Instrumentation CR should be created with correct configuration and owner references"),
	)

	// Cleanup: Reset DSCInitialization traces configuration to prevent state contamination
	tc.cleanupTracesConfiguration()
}

func (tc *MonitoringTestCtx) ValidateTracesExportersReservedNameValidation(t *testing.T) {
	t.Helper()

	// Attempt to set traces configuration with a reserved exporter name
	tc.updateMonitoringConfig(
		withManagementState(operatorv1.Managed),
		withMonitoringTraces(TracesStorageBackendPV, "", "", ""), // Basic traces setup
		withReservedTracesExporter(),
	)

	// Validate that the Monitoring resource reports an error condition due to reserved name
	tc.EnsureResourceExists(
		WithMinimalObject(gvk.Monitoring, types.NamespacedName{Name: "default-monitoring"}),
		WithCondition(
			And(
				jq.Match(`.status.conditions[] | select(.type == "%s") | .status == "%s"`, status.ConditionTypeProvisioningSucceeded, metav1.ConditionFalse),
				jq.Match(`.status.conditions[] | select(.type == "%s") | .message | contains("reserved")`, status.ConditionTypeProvisioningSucceeded),
			),
		),
	)

	// Cleanup: Reset DSCInitialization traces configuration to prevent state contamination
	tc.cleanupTracesConfiguration()
}

// ValidatePrometheusRulesLifecycle validates that Prometheus rules are created when monitoring and dashboard are enabled, and deleted when both are disabled.
func (tc *MonitoringTestCtx) ValidatePrometheusRulesLifecycle(t *testing.T) {
	t.Helper()

	// Enable alerting + dashboard → Prometheus rules created
	tc.updateMonitoringConfig(
		withManagementState(operatorv1.Managed),
		tc.withMetricsConfig(),
		withEmptyAlerting(),
	)
	tc.EventuallyResourcePatched(
		WithMinimalObject(gvk.DataScienceCluster, tc.DataScienceClusterNamespacedName),
		WithMutateFunc(testf.TransformPipeline(
			testf.Transform(`.spec.components.dashboard.managementState = "%s"`, operatorv1.Managed),
		)),
	)

	// Verify dashboard ready and both Prometheus rules exist
	tc.EnsureResourcesExist(
		WithMinimalObject(gvk.Dashboard, types.NamespacedName{Name: "default-dashboard", Namespace: tc.AppsNamespace}),
		WithCondition(HaveLen(1)),
	)
	tc.EnsureResourceExists(WithMinimalObject(gvk.PrometheusRule, types.NamespacedName{Name: "dashboard-prometheusrules", Namespace: tc.MonitoringNamespace}))
	tc.EnsureResourceExists(WithMinimalObject(gvk.PrometheusRule, types.NamespacedName{Name: "operator-prometheusrules", Namespace: tc.MonitoringNamespace}))

	// Disable both dashboard and monitoring
	tc.resetMonitoringConfigToRemoved()
	tc.EventuallyResourcePatched(
		WithMinimalObject(gvk.DataScienceCluster, tc.DataScienceClusterNamespacedName),
		WithMutateFunc(testf.Transform(`.spec.components.dashboard.managementState = "%s"`, operatorv1.Removed)),
	)

	// Verify both Prometheus rules are deleted
	tc.EnsureResourceGone(WithMinimalObject(gvk.PrometheusRule, types.NamespacedName{Name: "dashboard-prometheusrules", Namespace: tc.MonitoringNamespace}))
	tc.EnsureResourceGone(WithMinimalObject(gvk.PrometheusRule, types.NamespacedName{Name: "operator-prometheusrules", Namespace: tc.MonitoringNamespace}))

	// Cleanup: Remove alerting configuration from DSCInitialization to prevent validation issues
	// This ensures that subsequent tests can set metrics=null without violating the validation rule
	tc.updateMonitoringConfig(withNoAlerting())
}

// ValidateMonitoringServiceDisabled ensures monitoring service can be disabled and resources are cleaned up.
func (tc *MonitoringTestCtx) ValidateMonitoringServiceDisabled(t *testing.T) {
	t.Helper()

	// Disable monitoring service
	tc.resetMonitoringConfigToRemoved()

	// Verify all monitoring-related resources are cleaned up
	for _, resource := range []struct {
		gvk  schema.GroupVersionKind
		name string
	}{
		{gvk.Monitoring, MonitoringCRName},
		{gvk.MonitoringStack, MonitoringStackName},
		{gvk.TempoStack, TempoStackName},
		{gvk.TempoMonolithic, TempoMonolithicName},
		{gvk.OpenTelemetryCollector, OpenTelemetryCollectorName},
		{gvk.Instrumentation, InstrumentationName},
	} {
		tc.EnsureResourcesGone(
			WithMinimalObject(resource.gvk, types.NamespacedName{
				Name:      resource.name,
				Namespace: tc.MonitoringNamespace,
			}),
		)
	}
}

// ensureMonitoringCleanSlate ensures monitoring is completely removed before starting a test.
// This provides test isolation by guaranteeing each test starts with a clean state.
//
// Parameters:
//   - secretName: Optional secret name to clean up. If empty, only cleans default monitoring resources.
func (tc *MonitoringTestCtx) ensureMonitoringCleanSlate(t *testing.T, secretName string) {
	t.Helper()

	// Set monitoring to Removed to clean up all monitoring resources
	tc.resetMonitoringConfigToRemoved()

	// Wait for all monitoring resources to be cleaned up
	tc.EnsureResourcesGone(WithMinimalObject(gvk.Monitoring, types.NamespacedName{Name: MonitoringCRName}))

	// Clean up TempoStack and associated secret (if provided)
	tc.cleanupTempoStackAndSecret(secretName)
}

// ensureOpenTelemetryCollectorReady waits for the OpenTelemetry Collector deployment to be ready
// before proceeding with further validation. This ensures that at least one replica is running.
func (tc *MonitoringTestCtx) ensureOpenTelemetryCollectorReady(t *testing.T) {
	t.Helper()

	tc.EnsureResourceExists(
		WithMinimalObject(gvk.OpenTelemetryCollector, types.NamespacedName{Name: OpenTelemetryCollectorName, Namespace: tc.MonitoringNamespace}),
		// Format of statusReplicas is n/m, we check if at least one is ready
		WithCondition(jq.Match(`.status.scale.statusReplicas | split("/") | map(tonumber) | min > 0`)),
		WithCustomErrorMsg("OpenTelemetry Collector should have at least one ready replica"),
	)
}

// cleanupTempoStackAndSecret removes TempoStack and optionally associated secret resources.
//
// Parameters:
//   - secretName: Optional name of the secret to delete alongside the TempoStack. If empty, only TempoStack is deleted.
func (tc *MonitoringTestCtx) cleanupTempoStackAndSecret(secretName string) {
	tc.DeleteResource(
		WithMinimalObject(gvk.TempoStack, types.NamespacedName{
			Name:      TempoStackName,
			Namespace: tc.MonitoringNamespace,
		}),
		WithWaitForDeletion(true),
		WithRemoveFinalizersOnDelete(true),
		WithIgnoreNotFound(true),
	)

	// Only delete secret if one is specified
	if secretName != "" {
		tc.DeleteResource(
			WithMinimalObject(gvk.Secret, types.NamespacedName{
				Name:      secretName,
				Namespace: tc.MonitoringNamespace,
			}),
			WithIgnoreNotFound(true),
			WithWaitForDeletion(true),
		)
	}
}

// validateTempoStackCreationWithBackend validates TempoStack creation with the specified backend.
// It ensures a clean monitoring state, creates the secret, enables monitoring with traces
// configuration, and validates the TempoStack creation.
//
// Parameters:
//   - backend: The storage backend type (e.g., "s3", "gcs")
//   - monitoringCondition: Gomega matcher to validate the Monitoring resource state
//   - monitoringErrorMsg: Error message to display if Monitoring resource validation fails
func (tc *MonitoringTestCtx) validateTempoStackCreationWithBackend(t *testing.T, backend string, monitoringCondition gTypes.GomegaMatcher, monitoringErrorMsg string) {
	t.Helper()

	// Derive secret name from backend (e.g., "s3" -> "s3-secret")
	secretName := fmt.Sprintf("%s-secret", backend)

	t.Logf("Starting validateTempoStackCreationWithBackend for backend=%s, secretName=%s", backend, secretName)

	// Ensure clean slate before starting this validation
	tc.ensureMonitoringCleanSlate(t, secretName)

	// Create the secret before enabling monitoring
	t.Logf("Creating secret %s in namespace %s", secretName, tc.MonitoringNamespace)
	tc.createDummySecret(backend, secretName, tc.MonitoringNamespace)

	// Now update DSCI to set traces with specified backend
	t.Logf("Updating DSCI with backend=%s, secretName=%s", backend, secretName)
	tc.updateMonitoringConfig(
		withManagementState(operatorv1.Managed),
		withMonitoringTraces(backend, secretName, "", DefaultRetention),
	)

	// Wait for the Monitoring resource to be updated by DSCInitialization controller
	t.Logf("Waiting for Monitoring resource to be updated")
	tc.EnsureResourceExists(
		WithMinimalObject(gvk.Monitoring, types.NamespacedName{Name: MonitoringCRName}),
		WithCondition(monitoringCondition),
		WithCustomErrorMsg(monitoringErrorMsg),
	)

	// Ensure the TempoStack CR is created by the controller with specified backend
	// (status conditions are set by external tempo operator)
	t.Logf("Validating TempoStack creation with backend=%s, secretName=%s", backend, secretName)
	tc.EnsureResourceExists(
		WithMinimalObject(gvk.TempoStack, types.NamespacedName{
			Name:      TempoStackName,
			Namespace: tc.MonitoringNamespace,
		}),
		WithCondition(
			And(
				// Validate the backend is set correctly
				jq.Match(`.spec.storage.secret.type == "%s"`, backend),
				jq.Match(`.spec.storage.secret.name == "%s"`, secretName),
				// Validate retention is set correctly
				jq.Match(`.spec.retention.global.traces == "%s"`, FormattedRetention), // to match 100m
				// Validate that the Tempo operator has accepted and reconciled the resource
				jq.Match(`.status.conditions[] | select(.type == "%s") | .status == "%s"`, status.ConditionTypeReady, metav1.ConditionTrue),
			),
		),
		WithEventuallyTimeout(tc.TestTimeouts.mediumEventuallyTimeout),
		WithCustomErrorMsg("TempoStack should be created by controller with %s backend, but was not found or has incorrect backend type", backend),
	)

	// Cleanup: Reset DSCInitialization traces configuration, delete TempoStack and secret
	// This ensures proper test isolation and prevents state contamination between tests
	t.Logf("Cleanup traces configuration and TempoStack")
	tc.cleanupTracesConfiguration()

	t.Logf("Cleaning up TempoStack and secret for backend=%s", backend)
	tc.cleanupTempoStackAndSecret(secretName)

	t.Logf("Cleanup completed for backend=%s", backend)
}

// createDummySecret creates a dummy secret for TempoStack testing (S3 or GCS).
func (tc *MonitoringTestCtx) createDummySecret(backendType, secretName, namespace string) {
	var secret *corev1.Secret

	switch backendType {
	case "s3":
		secret = &corev1.Secret{
			ObjectMeta: metav1.ObjectMeta{
				Name:      secretName,
				Namespace: namespace,
			},
			Type: corev1.SecretTypeOpaque,
			Data: map[string][]byte{
				"access_key_id":     []byte("fake-access-key"),
				"access_key_secret": []byte("fake-secret-key"),
				"bucket":            []byte("fake-bucket"),
				"endpoint":          []byte("https://s3.amazonaws.com"),
				// No region field - causes TempoStack validation conflicts
			},
		}
	case "gcs":
		secret = &corev1.Secret{
			ObjectMeta: metav1.ObjectMeta{
				Name:      secretName,
				Namespace: namespace,
			},
			Type: corev1.SecretTypeOpaque,
			Data: map[string][]byte{
				"key.json": []byte(`{
					"type": "service_account",
					"project_id": "fake-test-project-not-real",
					"private_key_id": "test-key-id-fake",
					"private_key": "-----BEGIN PRIVATE KEY-----\nTEST-FAKE-KEY-NOT-REAL\n-----END PRIVATE KEY-----\n",
					"client_email": "test-fake@fake-project.iam.gserviceaccount.com"
                }`),
			},
		}
	default:
		tc.g.Fail(fmt.Sprintf("Unsupported backend type: %s", backendType))
		return
	}

	tc.EventuallyResourceCreated(WithObjectToCreate(secret))
}

// cleanupTracesConfiguration resets DSCInitialization traces configuration to prevent state contamination.
func (tc *MonitoringTestCtx) cleanupTracesConfiguration() {
	tc.updateMonitoringConfig(withNoTraces())
}

// resetMonitoringConfigToManaged completely resets monitoring configuration and sets management state to Managed.
func (tc *MonitoringTestCtx) resetMonitoringConfigToManaged() {
	tc.updateMonitoringConfig(testf.Transform(`.spec.monitoring = {"managementState": "%s"}`, operatorv1.Managed))
}

// resetMonitoringConfigToRemoved completely resets monitoring configuration and sets management state to Removed.
func (tc *MonitoringTestCtx) resetMonitoringConfigToRemoved() {
	tc.updateMonitoringConfig(testf.Transform(`.spec.monitoring = {"managementState": "%s"}`, operatorv1.Removed))
}

// updateMonitoringConfig provides a flexible way to update DSCI monitoring configuration.
func (tc *MonitoringTestCtx) updateMonitoringConfig(transforms ...testf.TransformFn) {
	tc.updateMonitoringConfigWithOptions(WithMutateFunc(testf.TransformPipeline(transforms...)))
}

// updateMonitoringConfigWithOptions provides advanced configuration options.
func (tc *MonitoringTestCtx) updateMonitoringConfigWithOptions(opts ...ResourceOpts) {
	baseOpts := []ResourceOpts{
		WithMinimalObject(gvk.DSCInitialization, tc.DSCInitializationNamespacedName),
	}
	tc.EventuallyResourcePatched(append(baseOpts, opts...)...)
}

// Helper functions for common monitoring configuration patterns

// withManagementState returns a transform that sets managementState to the specified state.
func withManagementState(state operatorv1.ManagementState) testf.TransformFn {
	return testf.Transform(`.spec.monitoring.managementState = "%s"`, state)
}

// withMetricsConfig returns a single transform for setting up metrics configuration using pipeline.
func (tc *MonitoringTestCtx) withMetricsConfig() testf.TransformFn {
	return testf.Transform(`.spec.monitoring.metrics = {
        "storage": {
            "size": "%s",
            "retention": "%s"
        },
        "resources": {
            "cpurequest": "%s",
            "memoryrequest": "%s"
        },
        "replicas": %d
    }`, MetricsStorageSize, MetricsRetention, MetricsCPURequest, MetricsMemoryRequest, tc.expectedDefaultReplicas)
}

// withMetricsReplicas returns a transform that sets metrics replicas.
func withMetricsReplicas(replicas int) testf.TransformFn {
	return testf.Transform(`.spec.monitoring.metrics.replicas = %d`, replicas)
}

// withNamespace returns a transform that sets monitoring namespace.
func withNamespace(namespace string) testf.TransformFn { //nolint:unused
	return testf.Transform(`.spec.monitoring.namespace = "%s"`, namespace)
}

// withEmptyMetrics returns a transform that clears metrics configuration.
func withEmptyMetrics() testf.TransformFn {
	return testf.Transform(`.spec.monitoring.metrics = {}`)
}

// withEmptyAlerting returns a transform that clears alerting configuration.
func withEmptyAlerting() testf.TransformFn {
	return testf.Transform(`.spec.monitoring.alerting = {}`)
}

// withNoMetrics returns a transform that removes the metrics field entirely.
func withNoMetrics() testf.TransformFn {
	return testf.Transform(`del(.spec.monitoring.metrics)`)
}

// withNoAlerting returns a transform that removes the alerting field entirely.
func withNoAlerting() testf.TransformFn {
	return testf.Transform(`del(.spec.monitoring.alerting)`)
}

// withNoTraces returns a transform that removes the traces field entirely.
func withNoTraces() testf.TransformFn {
	return testf.Transform(`del(.spec.monitoring.traces)`)
}

// withNoCollectorReplicas returns a transform that removes the collectorReplicas field entirely.
func withNoCollectorReplicas() testf.TransformFn {
	return testf.Transform(`del(.spec.monitoring.collectorReplicas)`)
}

// withCustomMetricsExporters returns a transform that sets custom metrics exporters.
func withCustomMetricsExporters() testf.TransformFn {
	return testf.Transform(`.spec.monitoring.metrics.exporters = {
		"debug": {
			"verbosity": "detailed"
		},
        "%s": {
			"endpoint": "http://custom-backend:4317",
			"tls": {
				"insecure": true
			}
		}
	}`, OtlpCustomExporter)
}

<<<<<<< HEAD
=======
// withCustomTracesExporters returns a transform that sets custom traces exporters for testing.
func withCustomTracesExporters() testf.TransformFn {
	return testf.Transform(`.spec.monitoring.traces.exporters = {
        "debug": {
            "verbosity": "detailed"
        },
        "%s": {
            "endpoint": "http://custom-endpoint:4318",
            "headers": {
                "api-key": "secret-key"
            }
        }
    }`, OtlpHttpCustomExporter)
}

>>>>>>> 18af3ab8
// withReservedTracesExporter returns a transform that sets a reserved exporter name for validation testing.
func withReservedTracesExporter() testf.TransformFn {
	return testf.Transform(`.spec.monitoring.traces.exporters = {
        "%s": {
            "endpoint": "http://malicious-endpoint:4317"
        }
    }`, OtlpTempoExporter)
}

// withMonitoringTraces configures traces settings in the DSCI monitoring spec.
func withMonitoringTraces(backend, secret, size, retention string) testf.TransformFn {
	transforms := []testf.TransformFn{
		testf.Transform(`.spec.monitoring.traces = {
        "storage": {
            "backend": "%s"
        },
        "exporters": null

    }`, backend),
	}

	// Handle secret field: set to specific value if provided, otherwise clear it
	if secret != "" {
		transforms = append(transforms, testf.Transform(`.spec.monitoring.traces.storage.secret = "%s"`, secret))
	}

	// Handle retention field: set to specific value if provided, otherwise clear it
	if retention != "" {
		transforms = append(transforms, testf.Transform(`.spec.monitoring.traces.storage.retention = "%s"`, retention))
	}

	// Handle size field: set to specific value for pv backend, otherwise clear it
	if backend == TracesStorageBackendPV && size != "" {
		transforms = append(transforms, testf.Transform(`.spec.monitoring.traces.storage.size = "%s"`, size))
	}

	return testf.TransformPipeline(transforms...)
}

// ValidateThanosQuerierDeployment tests that ThanosQuerier CR and Route are created when metrics are configured and ThanosQuerier CRD is available.
func (tc *MonitoringTestCtx) ValidateThanosQuerierDeployment(t *testing.T) {
	t.Helper()

	// Ensure clean slate before starting
	tc.ensureMonitoringCleanSlate(t, "")

	tc.updateMonitoringConfig(
		withManagementState(operatorv1.Managed),
		tc.withMetricsConfig(),
	)

	tc.EnsureResourceExists(
		WithMinimalObject(gvk.Monitoring, types.NamespacedName{Name: MonitoringCRName}),
		WithCondition(And(
			jq.Match(`.spec.metrics != null`),
			jq.Match(`.status.conditions[] | select(.type == "%s") | .status == "%s"`, status.ConditionTypeReady, metav1.ConditionTrue),
			jq.Match(`.status.conditions[] | select(.type == "%s") | .status == "%s"`, status.ConditionThanosQuerierAvailable, metav1.ConditionTrue),
		)),
		WithCustomErrorMsg("Monitoring resource should be updated with metrics configuration and ThanosQuerier should be available"),
	)

	// Ensure the ThanosQuerier CR is created
	tc.EnsureResourceExists(
		WithMinimalObject(gvk.ThanosQuerier, types.NamespacedName{Name: ThanosQuerierName, Namespace: tc.MonitoringNamespace}),
		WithCondition(And(
			jq.Match(`.spec.selector.matchLabels."platform.opendatahub.io/part-of" == "monitoring"`),
			jq.Match(`.spec.namespaceSelector.matchNames | contains(["%s"])`, tc.MonitoringNamespace),
			jq.Match(`.spec.replicaLabels | contains(["prometheus_replica", "rule_replica"])`),
			monitoringOwnerReferencesCondition,
		)),
		WithCustomErrorMsg("ThanosQuerier CR should be created when metrics are configured"),
	)

	// Ensure the ThanosQuerier Route is created (OpenShift specific)
	tc.EnsureResourceExists(
		WithMinimalObject(gvk.Route, types.NamespacedName{Name: ThanosQuerierRouteName, Namespace: tc.MonitoringNamespace}),
		WithCondition(And(
			// Validate route points to correct service
			jq.Match(`.spec.to.name == "thanos-querier-data-science-thanos-querier"`),
			jq.Match(`.spec.tls.termination == "edge"`),
			jq.Match(`.spec.tls.insecureEdgeTerminationPolicy == "Redirect"`),
			jq.Match(`.metadata.labels.app == "thanos-querier"`),
			jq.Match(`.metadata.labels."app.kubernetes.io/name" == "thanos-querier"`),
			jq.Match(`.metadata.labels."app.kubernetes.io/component" == "querier"`),
			jq.Match(`.metadata.labels."app.kubernetes.io/part-of" == "data-science-monitoring"`),
			monitoringOwnerReferencesCondition,
		)),
		WithCustomErrorMsg("ThanosQuerier Route should be created when metrics are configured"),
	)

	// Cleanup: Reset monitoring configuration
	tc.resetMonitoringConfigToManaged()
}

func (tc *MonitoringTestCtx) ValidateThanosQuerierNotDeployedWithoutMetrics(t *testing.T) {
	t.Helper()

	// Ensure clean slate before starting
	tc.ensureMonitoringCleanSlate(t, "")

	tc.updateMonitoringConfig(
		withManagementState(operatorv1.Managed),
		withNoMetrics(),
	)

	tc.EnsureResourceExists(
		WithMinimalObject(gvk.Monitoring, types.NamespacedName{Name: MonitoringCRName}),
		WithCondition(And(
			jq.Match(`.spec.metrics == null`),
			jq.Match(`.status.conditions[] | select(.type == "%s") | .status == "%s"`, status.ConditionTypeReady, metav1.ConditionTrue),
		)),
		WithCustomErrorMsg("Monitoring resource should be created without metrics configuration"),
	)

	// Validate that ThanosQuerier condition is False with reason MetricsNotConfigured
	tc.EnsureResourceExists(
		WithMinimalObject(gvk.Monitoring, types.NamespacedName{Name: MonitoringCRName}),
		WithCondition(jq.Match(
			`[.status.conditions[] | select(.type=="%s" and .status=="False" and .reason=="%s")] | length==1`,
			status.ConditionThanosQuerierAvailable,
			status.MetricsNotConfiguredReason,
		)),
		WithCustomErrorMsg("ThanosQuerier condition should be False with reason MetricsNotConfigured when metrics are not configured"),
	)

	tc.EnsureResourceDoesNotExist(
		WithMinimalObject(gvk.ThanosQuerier, types.NamespacedName{Name: ThanosQuerierName, Namespace: tc.MonitoringNamespace}),
	)

	tc.EnsureResourceDoesNotExist(
		WithMinimalObject(gvk.Route, types.NamespacedName{Name: ThanosQuerierRouteName, Namespace: tc.MonitoringNamespace}),
	)

	// Cleanup: Reset monitoring configuration
	tc.resetMonitoringConfigToManaged()
}<|MERGE_RESOLUTION|>--- conflicted
+++ resolved
@@ -46,7 +46,6 @@
 	MetricsCPURequest      = "50m"
 	MetricsMemoryRequest   = "128Mi"
 	// TracesStorage backend types for testing.
-<<<<<<< HEAD
 	TracesStorageBackendPV        = "pv"
 	TracesStorageBackendS3        = "s3"
 	TracesStorageBackendGCS       = "gcs"
@@ -56,15 +55,8 @@
 	TracesStorageRetention24h     = "24h"
 	TracesStorageSize10Gi         = "10Gi"
 	monitoringTracesConfigMsg     = "Monitoring resource should be updated with traces configuration by DSCInitialization controller"
-=======
-	TracesStorageBackendPV  = "pv"
-	TracesStorageBackendS3  = "s3"
-	TracesStorageBackendGCS = "gcs"
-	TracesStorageSize1Gi    = "1Gi"
->>>>>>> 18af3ab8
 )
 
-// monitoringOwnerReferencesCondition is a reusable condition for validating owner references.
 var monitoringOwnerReferencesCondition = And(
 	jq.Match(`.metadata.ownerReferences | length == 1`),
 	jq.Match(`.metadata.ownerReferences[0].kind == "%s"`, gvk.Monitoring.Kind),
@@ -973,8 +965,6 @@
 	}`, OtlpCustomExporter)
 }
 
-<<<<<<< HEAD
-=======
 // withCustomTracesExporters returns a transform that sets custom traces exporters for testing.
 func withCustomTracesExporters() testf.TransformFn {
 	return testf.Transform(`.spec.monitoring.traces.exporters = {
@@ -990,7 +980,6 @@
     }`, OtlpHttpCustomExporter)
 }
 
->>>>>>> 18af3ab8
 // withReservedTracesExporter returns a transform that sets a reserved exporter name for validation testing.
 func withReservedTracesExporter() testf.TransformFn {
 	return testf.Transform(`.spec.monitoring.traces.exporters = {
