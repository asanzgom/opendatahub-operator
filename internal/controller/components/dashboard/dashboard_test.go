--- conflicted
+++ resolved
@@ -12,14 +12,8 @@
 
 	"github.com/opendatahub-io/opendatahub-operator/v2/api/common"
 	componentApi "github.com/opendatahub-io/opendatahub-operator/v2/api/components/v1alpha1"
-<<<<<<< HEAD
-	dscv1 "github.com/opendatahub-io/opendatahub-operator/v2/api/datasciencecluster/v1"
-	dsciv1 "github.com/opendatahub-io/opendatahub-operator/v2/api/dscinitialization/v1"
-	"github.com/opendatahub-io/opendatahub-operator/v2/internal/controller/components/dashboard"
-=======
 	dscv2 "github.com/opendatahub-io/opendatahub-operator/v2/api/datasciencecluster/v2"
 	serviceApi "github.com/opendatahub-io/opendatahub-operator/v2/api/services/v1alpha1"
->>>>>>> eab6d023
 	"github.com/opendatahub-io/opendatahub-operator/v2/internal/controller/status"
 	"github.com/opendatahub-io/opendatahub-operator/v2/pkg/cluster"
 	"github.com/opendatahub-io/opendatahub-operator/v2/pkg/cluster/gvk"
@@ -142,17 +136,12 @@
 		testDashboardCRNotFound(t, handler)
 	})
 
-<<<<<<< HEAD
-	t.Run("invalid Instance type", func(t *testing.T) {
-		testInvalidInstanceType(t, handler)
-=======
 		g.Expect(dsc).Should(WithTransform(json.Marshal, And(
 			jq.Match(`.status.components.dashboard.managementState == "%s"`, operatorv1.Managed),
 			jq.Match(`.status.conditions[] | select(.type == "%s") | .status == "%s"`, ReadyConditionType, metav1.ConditionTrue),
 			jq.Match(`.status.conditions[] | select(.type == "%s") | .reason == "%s"`, ReadyConditionType, status.ReadyReason),
 			jq.Match(`.status.conditions[] | select(.type == "%s") | .message == "Component is ready"`, ReadyConditionType)),
 		))
->>>>>>> eab6d023
 	})
 
 	t.Run("Dashboard CR without Ready condition", func(t *testing.T) {
@@ -233,29 +222,12 @@
 
 	dsc := createDSCWithDashboard(operatorv1.Removed)
 
-<<<<<<< HEAD
-	dsci := &dsciv1.DSCInitialization{
-		Spec: dsciv1.DSCInitializationSpec{
-			ApplicationsNamespace: testNamespace,
-		},
-	}
-
-	cli, err := fakeclient.New(fakeclient.WithObjects(dsc))
-	g.Expect(err).ShouldNot(HaveOccurred())
-
-	cs, err := handler.UpdateDSCStatus(ctx, &types.ReconciliationRequest{
-		Client:     cli,
-		Instance:   dsc,
-		DSCI:       dsci,
-		Conditions: conditions.NewManager(dsc, dashboard.ReadyConditionType),
-=======
 		g.Expect(dsc).Should(WithTransform(json.Marshal, And(
 			jq.Match(`.status.components.dashboard.managementState == "%s"`, operatorv1.Managed),
 			jq.Match(`.status.conditions[] | select(.type == "%s") | .status == "%s"`, ReadyConditionType, metav1.ConditionFalse),
 			jq.Match(`.status.conditions[] | select(.type == "%s") | .reason == "%s"`, ReadyConditionType, status.NotReadyReason),
 			jq.Match(`.status.conditions[] | select(.type == "%s") | .message == "Component is not ready"`, ReadyConditionType)),
 		))
->>>>>>> eab6d023
 	})
 
 	g.Expect(err).ShouldNot(HaveOccurred())
@@ -287,20 +259,12 @@
 	cli, err := fakeclient.New(fakeclient.WithObjects(dsc))
 	g.Expect(err).ShouldNot(HaveOccurred())
 
-<<<<<<< HEAD
-	cs, err := handler.UpdateDSCStatus(ctx, &types.ReconciliationRequest{
-		Client:     cli,
-		Instance:   dsc,
-		DSCI:       dsci,
-		Conditions: conditions.NewManager(dsc, dashboard.ReadyConditionType),
-=======
 		g.Expect(dsc).Should(WithTransform(json.Marshal, And(
 			jq.Match(`.status.components.dashboard.managementState == "%s"`, operatorv1.Removed),
 			jq.Match(`.status.conditions[] | select(.type == "%s") | .status == "%s"`, ReadyConditionType, metav1.ConditionFalse),
 			jq.Match(`.status.conditions[] | select(.type == "%s") | .reason == "%s"`, ReadyConditionType, operatorv1.Removed),
 			jq.Match(`.status.conditions[] | select(.type == "%s") | .message | contains("Component ManagementState is set to Removed")`, ReadyConditionType)),
 		))
->>>>>>> eab6d023
 	})
 
 	g.Expect(err).ShouldNot(HaveOccurred())
@@ -523,13 +487,6 @@
 		},
 	}
 
-<<<<<<< HEAD
-	cs, err := handler.UpdateDSCStatus(ctx, &types.ReconciliationRequest{
-		Client:     nil,
-		Instance:   dsc,
-		DSCI:       dsci,
-		Conditions: conditions.NewManager(dsc, dashboard.ReadyConditionType),
-=======
 		g.Expect(dsc).Should(WithTransform(json.Marshal, And(
 			jq.Match(`.status.components.dashboard.managementState == "%s"`, operatorv1.Removed),
 			jq.Match(`.status.conditions[] | select(.type == "%s") | .status == "%s"`, ReadyConditionType, metav1.ConditionFalse),
@@ -537,7 +494,6 @@
 			jq.Match(`.status.conditions[] | select(.type == "%s") | .severity == "%s"`, ReadyConditionType, common.ConditionSeverityInfo),
 			jq.Match(`.status.conditions[] | select(.type == "%s") | .message | contains("Component ManagementState is set to Removed")`, ReadyConditionType)),
 		))
->>>>>>> eab6d023
 	})
 
 	g.Expect(err).Should(HaveOccurred())
