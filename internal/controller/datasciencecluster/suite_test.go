--- conflicted
+++ resolved
@@ -63,9 +63,6 @@
 	Expect(err).NotTo(HaveOccurred())
 	Expect(cfg).NotTo(BeNil())
 
-<<<<<<< HEAD
-	err = dscv1.AddToScheme(scheme.Scheme)
-=======
 	DeferCleanup(func() {
 		By("DeferCleanup: tearing down the test environment")
 		if testEnv != nil {
@@ -75,7 +72,6 @@
 	})
 
 	err = dscv2.AddToScheme(scheme.Scheme)
->>>>>>> eab6d023
 	Expect(err).NotTo(HaveOccurred())
 
 	//+kubebuilder:scaffold:scheme
